"""
Some help functions to load satosa backend and frontend modules
"""
import inspect
from pluginbase import PluginBase
from satosa.plugin_base.endpoint import InterfaceModulePlugin, BackendModulePlugin, FrontendModulePlugin

__author__ = 'mathiashedstrom'


def load_backends(config, callback):
    """
    Load all backend modules specified in the config

    :type config: satosa.satosa_config.SATOSAConfig
<<<<<<< HEAD
    :type callback: (satosa.context.Context, dict, str) -> object
    :rtype: list[satosa.backends.base.BackendModule]
=======
    :type callback: (satosa.request_context.RequestContext, dict, str) -> Any
    :rtype: dict[str, satosa.backends.base.BackendModule]
>>>>>>> dba34633

    :param config: The configuration of the satosa proxy
    :param callback: Function that will be called by the backend after the authentication is done.
    :return: A dict of backend modules
    """
    return _load_endpoint_modules(config.PLUGIN_PATH, config.BACKEND_MODULES, config.BASE,
                                  callback, backend_filter)


def load_frontends(config, callback):
    """
    Load all frontend modules specified in the config

    :type config: satosa.satosa_config.SATOSAConfig
<<<<<<< HEAD
    :type callback: (satosa.context.Context, dict, str) -> T
    :rtype: list[satosa.frontends.base.FrontendModule]
=======
    :type callback: (satosa.request_context.RequestContext, dict, str) -> Any
    :rtype: dict[str, satosa.frontends.base.FrontendModule]
>>>>>>> dba34633

    :param config: The configuration of the satosa proxy
    :param callback: Function that will be called by the frontend after the authentication request has been processed.
    :return: A dict of frontend modules
    """
    return _load_endpoint_modules(config.PLUGIN_PATH, config.FRONTEND_MODULES, config.BASE,
                                  callback, frontend_filter)


def _member_filter(member):
    """
    Will only give a find on classes that is a subclass of InterfaceModulePlugin, with the exception that the class
    is not allowed to be a direct BackendModulePlugin or FrontendModulePlugin.

    :type member: type | str
    :rtype: bool

    :param member: A class object
    :return: True if match, else false
    """
    return (inspect.isclass(member) and issubclass(member, InterfaceModulePlugin) and
            member is not BackendModulePlugin and member is not FrontendModulePlugin)


def backend_filter(member):
    """
    Will only give a find on classes that is a subclass of BackendModulePlugin.
    Use this filter to only find backend plugins

    :type member: type | str
    :rtype: bool

    :param member: A class object
    :return: True if match, else false
    """
    return _member_filter(member) and issubclass(member, BackendModulePlugin)


def frontend_filter(member):
    """
    Will only give a find on classes that is a subclass of FrontendModulePlugin.
    Use this filter to only find frontend plugins

    :type member: type | str
    :rtype: bool

    :param member: A class object
    :return: True if match, else false
    """
    return _member_filter(member) and issubclass(member, FrontendModulePlugin)


def _load_endpoint_modules(plugin_path, modules, base_url, callback, filter):
    """
    Loads endpoint modules

    :type plugin_path: str
    :type modules: list[str]
    :type base_url: str
    :type callback: (satosa.context.Context, dict, str) -> T
    :type filter: (type | str) -> bool
    :rtype dict[str, satosa.frontends.base.FrontendModule | satosa.backends.base.BackendModule]

    :param plugin_path: Path to the plugin directory
    :param modules: A list with the name of the plugin files
    :param base_url: The proxy base url
    :param callback: A function that will be called by the loaded module
    :param filter: Filter what to load from the file
    :return: a dict with the laoded modules. Key as module name and value as module instance
    """
    endpoint_modules = {}
    plugins = _load_plugins(plugin_path, modules, base_url, filter)
    for plugin in plugins:
        module_inst = plugin.module(callback, plugin.config)
        endpoint_modules[plugin.name] = module_inst

    return endpoint_modules


def _load_plugins(plugin_path, plugins, base_url, filter):
    """
    Loads endpoint plugins

    :type plugin_path: str
    :type plugins: list[str]
    :type base_url: str
    :type filter: (type | str) -> bool
    :rtype list[T <= satosa.plugin_base.endpoint.InterfaceModulePlugin]

    :param plugin_path: Path to the plugin directory
    :param plugins: A list with the name of the plugin files
    :param base_url: The proxy base url
    :param filter: Filter what to load from the module file
    :return: A list with all the loaded plugins
    """
    plugin_base = PluginBase(package='satosa_plugins')
    plugin_source = plugin_base.make_plugin_source(searchpath=plugin_path)
    loaded_plugins = []
    for module_file_name in plugins:
        module = plugin_source.load_plugin(module_file_name)
        for name, obj in inspect.getmembers(module, filter):
            loaded_plugins.append(obj.get_instance(base_url))
    return loaded_plugins<|MERGE_RESOLUTION|>--- conflicted
+++ resolved
@@ -13,17 +13,14 @@
     Load all backend modules specified in the config
 
     :type config: satosa.satosa_config.SATOSAConfig
-<<<<<<< HEAD
+    :type callback: (satosa.request_context.RequestContext, dict, str) -> Any
+    :rtype: dict[str, satosa.backends.base.BackendModule]
     :type callback: (satosa.context.Context, dict, str) -> object
     :rtype: list[satosa.backends.base.BackendModule]
-=======
-    :type callback: (satosa.request_context.RequestContext, dict, str) -> Any
-    :rtype: dict[str, satosa.backends.base.BackendModule]
->>>>>>> dba34633
 
     :param config: The configuration of the satosa proxy
     :param callback: Function that will be called by the backend after the authentication is done.
-    :return: A dict of backend modules
+    :return: A list of backend modules
     """
     return _load_endpoint_modules(config.PLUGIN_PATH, config.BACKEND_MODULES, config.BASE,
                                   callback, backend_filter)
@@ -34,13 +31,10 @@
     Load all frontend modules specified in the config
 
     :type config: satosa.satosa_config.SATOSAConfig
-<<<<<<< HEAD
+    :type callback: (satosa.request_context.RequestContext, dict, str) -> Any
+    :rtype: dict[str, satosa.frontends.base.FrontendModule]
     :type callback: (satosa.context.Context, dict, str) -> T
     :rtype: list[satosa.frontends.base.FrontendModule]
-=======
-    :type callback: (satosa.request_context.RequestContext, dict, str) -> Any
-    :rtype: dict[str, satosa.frontends.base.FrontendModule]
->>>>>>> dba34633
 
     :param config: The configuration of the satosa proxy
     :param callback: Function that will be called by the frontend after the authentication request has been processed.
