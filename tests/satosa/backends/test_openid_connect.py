--- conflicted
+++ resolved
@@ -119,11 +119,7 @@
                       content_type="application/json")
 
     def setup_userinfo_endpoint(self, userinfo_endpoint_url, userinfo):
-<<<<<<< HEAD
         responses.add(responses.GET,
-=======
-        responses.add(responses.POST,
->>>>>>> e87467ac
                       userinfo_endpoint_url,
                       body=json.dumps(userinfo),
                       status=200,
